#!/usr/bin/env python3
"""
This script reads a CSV file containing file paths, opens each file,
and analyzes the content to extract information about tabs and images.
It then adds these content analysis columns to the CSV and exports the enhanced data.

The script creates:
1. Main CSV file with content analysis columns (tabs, images)

Usage:
    python add-content-analysis.py
"""

import pandas as pd
import os
import re
import dotenv
from pathlib import Path
from utils.file_utils import resolve_file_path, read_file_content

# Load environment variables from .env file
dotenv.load_dotenv()

def analyze_content(file_path):
    """
    Analyze markdown file content for tabs and images.
    
    Args:
        file_path (str): Path to the markdown file
        
    Returns:
        dict: Dictionary containing content analysis results
    """
    try:
        content = read_file_content(file_path)
        if not content:
            # Return empty analysis if file couldn't be read
            return {
                'has_tabs': False,
                'tab_count': 0,
                'tab_formats': [],
                'has_images': False,
                'image_count': 0,
<<<<<<< HEAD
                'has_code_blocks': False,
                'code_block_count': 0,
                'code_languages': [],
                'has_code_refs': False,
                'code_ref_count': 0
=======
                'image_formats': [],
                'portal_steps': False
>>>>>>> b00847e4
            }
        
        analysis = {
            'has_tabs': False,
            'tab_count': 0,
            'tab_formats': [],
            'has_images': False,
            'image_count': 0,
<<<<<<< HEAD
            'has_code_blocks': False,
            'code_block_count': 0,
            'code_languages': [],
            'has_code_refs': False,
            'code_ref_count': 0
=======
            'image_formats': [],
            'portal_steps': False
>>>>>>> b00847e4
        }
        
        # Look for tab formats: #tab/xxx
        tab_pattern = r'#tab/([^)\s]+)'
        tab_matches = re.findall(tab_pattern, content, re.IGNORECASE)
        if tab_matches:
            analysis['has_tabs'] = True
            analysis['tab_count'] = len(tab_matches)
            analysis['tab_formats'] = list(set(tab_matches))  # Remove duplicates
        
        # Look for image formats: :::image
        image_pattern = r':::image\s+(?:type="([^"]+)"\s+)?source="([^"]+)"'
        image_matches = re.findall(image_pattern, content, re.IGNORECASE)
        if image_matches:
            analysis['has_images'] = True
            analysis['image_count'] = len(image_matches)
        
        # Also look for standard markdown images: ![alt](src)
        md_image_pattern = r'!\[([^\]]*)\]\(([^)]+)\)'
        md_image_matches = re.findall(md_image_pattern, content)
        if md_image_matches:
            if not analysis['has_images']:
                analysis['has_images'] = True
                analysis['image_count'] = 0
            analysis['image_count'] += len(md_image_matches)
        
        # Look for code blocks: ``` or ~~~
        # Pattern to match fenced code blocks with optional language specification
        code_block_pattern = r'^(?:```|~~~)([^\n\r]*)'
        code_block_matches = re.findall(code_block_pattern, content, re.MULTILINE)
        if code_block_matches:
            analysis['has_code_blocks'] = True
            analysis['code_block_count'] = len(code_block_matches)
            # Extract language specifications
            for lang_spec in code_block_matches:
                lang_spec = lang_spec.strip()
                if lang_spec:  # If there's a language specified
                    # Split by whitespace and take first part (language)
                    lang = lang_spec.split()[0].lower()
                    if lang and lang not in analysis['code_languages']:
                        analysis['code_languages'].append(lang)
                else:
                    # Code block without language specification
                    if 'none' not in analysis['code_languages']:
                        analysis['code_languages'].append('none')
        
        # Look for code references: :::code
        code_ref_pattern = r':::code[^\n]*'
        code_ref_matches = re.findall(code_ref_pattern, content, re.IGNORECASE)
        if code_ref_matches:
            analysis['has_code_refs'] = True
            analysis['code_ref_count'] = len(code_ref_matches)
        
        # Look for portal steps: numbered lines like "1. Step one", "2. Step two"
        # Pattern looks for lines that start with a number followed by a period and space
        step_pattern = r'^\s*\d+\.\s+'
        lines = content.split('\n')
        numbered_lines = [line for line in lines if re.match(step_pattern, line)]
        
        # Consider it portal steps if we have at least 2 consecutive numbered items
        if len(numbered_lines) >= 2:
            # Check if we have a sequence starting from 1
            first_numbers = []
            for line in numbered_lines[:5]:  # Check first 5 to see if we have 1, 2, 3...
                match = re.match(r'^\s*(\d+)\.\s+', line)
                if match:
                    first_numbers.append(int(match.group(1)))
            
            # If we start with 1 and have at least 2 consecutive numbers, it's likely portal steps
            if first_numbers and first_numbers[0] == 1 and len(first_numbers) >= 2:
                analysis['portal_steps'] = True
        
        return analysis
        
    except Exception as e:
        print(f"Error analyzing file {file_path}: {e}")
        return {
            'has_tabs': False,
            'tab_count': 0,
            'tab_formats': [],
            'has_images': False,
            'image_count': 0,
<<<<<<< HEAD
            'has_code_blocks': False,
            'code_block_count': 0,
            'code_languages': [],
            'has_code_refs': False,
            'code_ref_count': 0
=======
            'image_formats': [],
            'portal_steps': False
>>>>>>> b00847e4
        }

def add_content_analysis_to_csv():
    """
    Main function to read CSV, analyze content, and create enhanced CSV.
    """
    # Get configuration from environment variables
    input_file = os.getenv("CONTENT_FILE", "toc_with_metadata.csv")  # Use metadata file as input
    output_file = os.getenv("CONTENT_OUTPUT_FILE", "toc_with_content.csv")
    base_path = os.getenv("BASE_PATH")  # Base path where the markdown files are located

    if not base_path:
        print("Error: BASE_PATH environment variable not set. Please set it to the root directory of your documentation.")
        return
    
    # Get the directory of the current script
    script_dir = os.path.dirname(os.path.abspath(__file__))
    input_path = os.path.join(script_dir, input_file)
    output_path = os.path.join(script_dir, output_file)
    
    # Check if input file exists
    if not os.path.exists(input_path):
        print(f"Error: Input file {input_path} not found.")
        print("Make sure to run add-metadata.py first to create the metadata file.")
        return
    
    print(f"Reading CSV file: {input_path}")
    print(f"Base path for files: {base_path}")
    
    # Read the CSV file
    df = pd.read_csv(input_path)
    
    # Add new columns for content analysis
    df['has_tabs'] = False
    df['tab_count'] = 0
    df['tab_formats'] = ""
    df['has_images'] = False
    df['image_count'] = 0
<<<<<<< HEAD
    df['has_code_blocks'] = False
    df['code_block_count'] = 0
    df['code_languages'] = ""
    df['has_code_refs'] = False
    df['code_ref_count'] = 0
=======
    df['image_formats'] = ""
    df['portal_steps'] = False
>>>>>>> b00847e4
    
    # Process each row
    total_rows = len(df)
    processed_files = 0
    analyzed_files = 0
    
    for index, row in df.iterrows():
        href = row.get('Href', '')
        
        if index % 50 == 0:  # Progress indicator
            print(f"Processing row {index + 1}/{total_rows}")
        
        # Only analyze files that were found in the previous step
        if row.get('file_found', False):
            # Resolve the file path
            file_path = resolve_file_path(href, base_path)
            
            if file_path:
                # Analyze content
                analysis = analyze_content(file_path)
                
                # Set the analysis results
                df.at[index, 'has_tabs'] = analysis['has_tabs']
                df.at[index, 'tab_count'] = analysis['tab_count']
                df.at[index, 'tab_formats'] = ', '.join(analysis['tab_formats']) if analysis['tab_formats'] else ""
                df.at[index, 'has_images'] = analysis['has_images']
                df.at[index, 'image_count'] = analysis['image_count']
<<<<<<< HEAD
                df.at[index, 'has_code_blocks'] = analysis['has_code_blocks']
                df.at[index, 'code_block_count'] = analysis['code_block_count']
                df.at[index, 'code_languages'] = ', '.join(analysis['code_languages']) if analysis['code_languages'] else ""
                df.at[index, 'has_code_refs'] = analysis['has_code_refs']
                df.at[index, 'code_ref_count'] = analysis['code_ref_count']
=======
                df.at[index, 'image_formats'] = ', '.join(analysis['image_formats']) if analysis['image_formats'] else ""
                df.at[index, 'portal_steps'] = analysis['portal_steps']
>>>>>>> b00847e4
                
                analyzed_files += 1
                
        processed_files += 1
    
    # Save the enhanced CSV
    df.to_csv(output_path, index=False)
    
    print(f"\nProcessing complete!")
    print(f"Total rows: {total_rows}")
    print(f"Files processed: {processed_files}")
    print(f"Files analyzed: {analyzed_files}")
    print(f"Enhanced CSV saved to: {output_path}")
    
    # Show content analysis statistics
    files_with_tabs = len(df[df['has_tabs'] == True])
    files_with_images = len(df[df['has_images'] == True])
<<<<<<< HEAD
    files_with_code_blocks = len(df[df['has_code_blocks'] == True])
    files_with_code_refs = len(df[df['has_code_refs'] == True])
=======
    files_with_portal_steps = len(df[df['portal_steps'] == True])
>>>>>>> b00847e4
    total_tabs = df['tab_count'].sum()
    total_images = df['image_count'].sum()
    total_code_blocks = df['code_block_count'].sum()
    total_code_refs = df['code_ref_count'].sum()
    
    print(f"\nContent Analysis Statistics:")
    print(f"Files with tabs: {files_with_tabs}")
    print(f"Total tab instances: {total_tabs}")
    print(f"Files with images: {files_with_images}")
    print(f"Total image instances: {total_images}")
<<<<<<< HEAD
    print(f"Files with code blocks: {files_with_code_blocks}")
    print(f"Total code block instances: {total_code_blocks}")
    print(f"Files with code refs: {files_with_code_refs}")
    print(f"Total code ref instances: {total_code_refs}")
=======
    print(f"Files with portal steps: {files_with_portal_steps}")
>>>>>>> b00847e4
    
    # Show most common tab formats
    if files_with_tabs > 0:
        all_tab_formats = []
        for _, row in df.iterrows():
            if row['tab_formats']:
                all_tab_formats.extend([fmt.strip() for fmt in row['tab_formats'].split(',')])
        
        if all_tab_formats:
            from collections import Counter
            tab_format_counts = Counter(all_tab_formats)
            print(f"\nMost common tab formats:")
            for fmt, count in tab_format_counts.most_common(10):
                print(f"  {fmt}: {count} files")
    
    # Show most common code languages
    if files_with_code_blocks > 0:
        all_code_languages = []
        for _, row in df.iterrows():
            if row['code_languages']:
                all_code_languages.extend([lang.strip() for lang in row['code_languages'].split(',')])
        
        if all_code_languages:
            from collections import Counter
            code_language_counts = Counter(all_code_languages)
            print(f"\nMost common code languages:")
            for lang, count in code_language_counts.most_common(15):
                print(f"  {lang}: {count} files")

if __name__ == "__main__":
    add_content_analysis_to_csv()<|MERGE_RESOLUTION|>--- conflicted
+++ resolved
@@ -41,16 +41,13 @@
                 'tab_formats': [],
                 'has_images': False,
                 'image_count': 0,
-<<<<<<< HEAD
+                'image_formats': [],
+                'portal_steps': False
                 'has_code_blocks': False,
                 'code_block_count': 0,
                 'code_languages': [],
                 'has_code_refs': False,
                 'code_ref_count': 0
-=======
-                'image_formats': [],
-                'portal_steps': False
->>>>>>> b00847e4
             }
         
         analysis = {
@@ -59,16 +56,13 @@
             'tab_formats': [],
             'has_images': False,
             'image_count': 0,
-<<<<<<< HEAD
+            'image_formats': [],
+            'portal_steps': False
             'has_code_blocks': False,
             'code_block_count': 0,
             'code_languages': [],
             'has_code_refs': False,
             'code_ref_count': 0
-=======
-            'image_formats': [],
-            'portal_steps': False
->>>>>>> b00847e4
         }
         
         # Look for tab formats: #tab/xxx
@@ -151,16 +145,13 @@
             'tab_formats': [],
             'has_images': False,
             'image_count': 0,
-<<<<<<< HEAD
+            'image_formats': [],
+            'portal_steps': False
             'has_code_blocks': False,
             'code_block_count': 0,
             'code_languages': [],
             'has_code_refs': False,
             'code_ref_count': 0
-=======
-            'image_formats': [],
-            'portal_steps': False
->>>>>>> b00847e4
         }
 
 def add_content_analysis_to_csv():
@@ -199,16 +190,13 @@
     df['tab_formats'] = ""
     df['has_images'] = False
     df['image_count'] = 0
-<<<<<<< HEAD
+    df['image_formats'] = ""
+    df['portal_steps'] = False
     df['has_code_blocks'] = False
     df['code_block_count'] = 0
     df['code_languages'] = ""
     df['has_code_refs'] = False
     df['code_ref_count'] = 0
-=======
-    df['image_formats'] = ""
-    df['portal_steps'] = False
->>>>>>> b00847e4
     
     # Process each row
     total_rows = len(df)
@@ -236,16 +224,13 @@
                 df.at[index, 'tab_formats'] = ', '.join(analysis['tab_formats']) if analysis['tab_formats'] else ""
                 df.at[index, 'has_images'] = analysis['has_images']
                 df.at[index, 'image_count'] = analysis['image_count']
-<<<<<<< HEAD
+                df.at[index, 'image_formats'] = ', '.join(analysis['image_formats']) if analysis['image_formats'] else ""
+                df.at[index, 'portal_steps'] = analysis['portal_steps']
                 df.at[index, 'has_code_blocks'] = analysis['has_code_blocks']
                 df.at[index, 'code_block_count'] = analysis['code_block_count']
                 df.at[index, 'code_languages'] = ', '.join(analysis['code_languages']) if analysis['code_languages'] else ""
                 df.at[index, 'has_code_refs'] = analysis['has_code_refs']
                 df.at[index, 'code_ref_count'] = analysis['code_ref_count']
-=======
-                df.at[index, 'image_formats'] = ', '.join(analysis['image_formats']) if analysis['image_formats'] else ""
-                df.at[index, 'portal_steps'] = analysis['portal_steps']
->>>>>>> b00847e4
                 
                 analyzed_files += 1
                 
@@ -263,12 +248,9 @@
     # Show content analysis statistics
     files_with_tabs = len(df[df['has_tabs'] == True])
     files_with_images = len(df[df['has_images'] == True])
-<<<<<<< HEAD
+    files_with_portal_steps = len(df[df['portal_steps'] == True])
     files_with_code_blocks = len(df[df['has_code_blocks'] == True])
     files_with_code_refs = len(df[df['has_code_refs'] == True])
-=======
-    files_with_portal_steps = len(df[df['portal_steps'] == True])
->>>>>>> b00847e4
     total_tabs = df['tab_count'].sum()
     total_images = df['image_count'].sum()
     total_code_blocks = df['code_block_count'].sum()
@@ -279,14 +261,11 @@
     print(f"Total tab instances: {total_tabs}")
     print(f"Files with images: {files_with_images}")
     print(f"Total image instances: {total_images}")
-<<<<<<< HEAD
+    print(f"Files with portal steps: {files_with_portal_steps}")
     print(f"Files with code blocks: {files_with_code_blocks}")
     print(f"Total code block instances: {total_code_blocks}")
     print(f"Files with code refs: {files_with_code_refs}")
     print(f"Total code ref instances: {total_code_refs}")
-=======
-    print(f"Files with portal steps: {files_with_portal_steps}")
->>>>>>> b00847e4
     
     # Show most common tab formats
     if files_with_tabs > 0:
